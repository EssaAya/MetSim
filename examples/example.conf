--- conflicted
+++ resolved
@@ -31,20 +31,3 @@
 # Lapse rates
 t_max_lr = 0.0065
 t_min_lr = 0.0065
-
-<<<<<<< HEAD
-=======
-# Variables desired
-out_vars = [
-               "precip", 
-               "temp", 
-               "shortwave", 
-               "longwave", 
-               "wind"
-              ]
-
-# Lapse rates
-t_max_lr = 0.0065
-t_min_lr = 0.0065
-
->>>>>>> c7fd846a
